﻿# autoUpdater

> 애플리케이션이 자동으로 업데이트를 진행할 수 있도록 기능을 활성화합니다.

`autoUpdater` 모듈은 [Squirrel](https://github.com/Squirrel) 프레임워크에 대한
인터페이스를 제공합니다.

다음 프로젝트 중 하나를 선택하여, 애플리케이션을 배포하기 위한 멀티-플랫폼 릴리즈
서버를 손쉽게 구축할 수 있습니다:

- [nuts][nuts]: *애플리케이션을 위한 똑똑한 릴리즈 서버이며 GitHub를 백엔드로
  사용합니다. Squirrel을 통해 자동 업데이트를 지원합니다. (Mac & Windows)*
- [electron-release-server][electron-release-server]: *완벽하게 모든 기능을
지원하는 electron 애플리케이션을 위한 자가 호스트 릴리즈 서버입니다. autoUpdater와
호환됩니다*
- [squirrel-updates-server][squirrel-updates-server]: *GitHub 릴리즈를 사용하는
Squirrel.Mac 와 Squirrel.Windows를 위한 간단한 node.js 기반 서버입니다*

## 플랫폼별 참고 사항

`autoUpdater`는 기본적으로 모든 플랫폼에 대해 같은 API를 제공하지만, 여전히 플랫폼별로
약간씩 다른 점이 있습니다.

### macOS

<<<<<<< HEAD
macOS에선 `auto-updater` 모듈이 [Squirrel.Mac][squirrel-mac]를 기반으로 작동합니다.
=======
OS X에선 `autoUpdater`가 [Squirrel.Mac][squirrel-mac]를 기반으로 작동합니다.
>>>>>>> 08782e31
따라서 이 모듈을 작동시키기 위해 특별히 준비해야 할 작업은 없습니다.
서버 사이드 요구 사항은 [서버 지원][server-support]을 참고하세요.

**참고:** macOS에서 자동 업데이트를 지원하려면 반드시 사인이 되어있어야 합니다.
이것은 `Squirrel.Mac`의 요구 사항입니다.

### Windows

Windows에선 `autoUpdater`를 사용하기 전에 애플리케이션을 사용자의 장치에
설치해야 합니다. [electron-winstaller][installer-lib],
[electron-builder][electron-builder-lib] 또는
[grunt-electron-installer][installer]를 사용하여 애플리케이션 인스톨러를 만드는 것을
권장합니다.

Windows에선 `autoUpdater` 모듈을 사용하기 전에 사용자의 장치에 애플리케이션을
설치해야 합니다. 따라서 [electron-winstaller][installer-lib] 모듈이나
[grunt-electron-installer][installer] 패키지를 사용하여 애플리케이션 인스톨러를
만드는 것을 권장합니다.

Squirrel로 생성된 인스톨러는 [Application User Model ID][app-user-model-id]와 함께
`com.squirrel.PACKAGE_ID.YOUR_EXE_WITHOUT_DOT_EXE`으로 형식화된 바로가기 아이콘을
생성합니다. `com.squirrel.slack.Slack` 과 `com.squirrel.code.Code`가 그 예시입니다.
`app.setAppUserModelId` API를 통해 애플리케이션 ID를 동일하게 유지해야 합니다. 그렇지
않으면 Windows 작업 표시줄에 애플리케이션을 고정할 때 제대로 적용되지 않을 수 있습니다.

서버 사이드 요구 사항 또한 macOS와 다르게 적용됩니다. 자세한 내용은
[Squirrel.Windows][squirrel-windows]를 참고하세요.

### Linux

Linux는 따로 `autoUpdater`를 지원하지 않습니다.
각 배포판의 패키지 관리자를 통해 애플리케이션 업데이트를 제공하는 것을 권장합니다.

## Events

`autoUpdater` 객체는 다음과 같은 이벤트를 발생시킵니다:

### Event: 'error'

Returns:

* `error` Error

업데이트에 문제가 생기면 발생하는 이벤트입니다.

### Event: 'checking-for-update'

업데이트를 확인하기 시작할 때 발생하는 이벤트입니다.

### Event: 'update-available'

사용 가능한 업데이트가 있을 때 발생하는 이벤트입니다. 이벤트는 자동으로 다운로드 됩니다.

### Event: 'update-not-available'

사용 가능한 업데이트가 없을 때 발생하는 이벤트입니다.

### Event: 'update-downloaded'

Returns:

* `event` Event
* `releaseNotes` String
* `releaseName` String
* `releaseDate` Date
* `updateURL` String

업데이트의 다운로드가 완료되었을 때 발생하는 이벤트입니다.

## Methods

`autoUpdater` 객체에서 사용할 수 있는 메서드입니다:

### `autoUpdater.setFeedURL(url[, requestHeaders])`

* `url` String
* `requestHeaders` Object _macOS_ - HTTP 요청 헤더.

`url`을 설정하고 자동 업데이터를 초기화합니다.

### `autoUpdater.checkForUpdates()`

서버에 새로운 업데이트가 있는지 요청을 보내 확인합니다. API를 사용하기 전에
`setFeedURL`를 호출해야 합니다.

### `autoUpdater.quitAndInstall()`

애플리케이션을 다시 시작하고 다운로드된 업데이트를 설치합니다.
이 메서드는 `update-downloaded` 이벤트가 발생한 이후에만 사용할 수 있습니다.

[squirrel-mac]: https://github.com/Squirrel/Squirrel.Mac
[server-support]: https://github.com/Squirrel/Squirrel.Mac#server-support
[squirrel-windows]: https://github.com/Squirrel/Squirrel.Windows
[installer]: https://github.com/electron/grunt-electron-installer
[installer-lib]: https://github.com/electron/windows-installer
[electron-builder-lib]: https://github.com/electron-userland/electron-builder
[app-user-model-id]: https://msdn.microsoft.com/en-us/library/windows/desktop/dd378459(v=vs.85).aspx
[electron-release-server]: https://github.com/ArekSredzki/electron-release-server
[squirrel-updates-server]: https://github.com/Aluxian/squirrel-updates-server
[nuts]: https://github.com/GitbookIO/nuts<|MERGE_RESOLUTION|>--- conflicted
+++ resolved
@@ -23,11 +23,7 @@
 
 ### macOS
 
-<<<<<<< HEAD
-macOS에선 `auto-updater` 모듈이 [Squirrel.Mac][squirrel-mac]를 기반으로 작동합니다.
-=======
-OS X에선 `autoUpdater`가 [Squirrel.Mac][squirrel-mac]를 기반으로 작동합니다.
->>>>>>> 08782e31
+macOS에선 `autoUpdater`가 [Squirrel.Mac][squirrel-mac]를 기반으로 작동합니다.
 따라서 이 모듈을 작동시키기 위해 특별히 준비해야 할 작업은 없습니다.
 서버 사이드 요구 사항은 [서버 지원][server-support]을 참고하세요.
 
